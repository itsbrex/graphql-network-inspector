--- conflicted
+++ resolved
@@ -88,10 +88,7 @@
 export const NetworkTable = (props: NetworkTableProps) => {
   const {
     data,
-<<<<<<< HEAD
     error,
-=======
->>>>>>> fce9a5b6
     onRowClick,
     onRowSelect,
     selectedRowId,
