import ReactJson from "@notdutzi/react-json-view"
import { useDarkTheme } from "../../hooks/useTheme"

type JsonViewProps = {
<<<<<<< HEAD
  src: object;
  collapsed?: number;
};
=======
  src: object
}
>>>>>>> 328f57f3

export const JsonView = (props: JsonViewProps) => {
  const isDarkTheme = useDarkTheme()

  return (
    <div className="p-4 font-bold">
      <ReactJson
        name={null}
        src={props.src}
        theme={isDarkTheme ? "tomorrow" : "rjv-default"}
        enableClipboard={false}
        displayDataTypes={false}
        displayObjectSize={true}
        collapsed={props.collapsed || 2}
      />
    </div>
  )
}<|MERGE_RESOLUTION|>--- conflicted
+++ resolved
@@ -2,14 +2,9 @@
 import { useDarkTheme } from "../../hooks/useTheme"
 
 type JsonViewProps = {
-<<<<<<< HEAD
-  src: object;
-  collapsed?: number;
-};
-=======
   src: object
+  collapsed?: number
 }
->>>>>>> 328f57f3
 
 export const JsonView = (props: JsonViewProps) => {
   const isDarkTheme = useDarkTheme()
